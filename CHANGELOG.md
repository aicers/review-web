--- conflicted
+++ resolved
@@ -61,16 +61,13 @@
 - Refactor `AgentManager::ping` to return `Duration` instead of `i64`. This
   refactor improves the flexibility and accuracy of the `ping` method, making it
   more robust and aligned with Rust's time handling conventions.
-<<<<<<< HEAD
 - In the GraphQL API, modified the `ping` field in `NodeStatus` to return a
   `Float` (seconds) instead of a `StringNumber` (microseconds). This provides a
   more standard representation of round-trip time and improves compatibility
   with GraphQL clients.
-=======
 - Added a `language` field to the `Account`. Consequently, the `account` and
   `accountList` API responses now include this field. The `insertAccount` and
   `updateAccount` GraphQL API endpoints are also updated to support the field.
->>>>>>> 843e5659
 
 ### Fixed
 
